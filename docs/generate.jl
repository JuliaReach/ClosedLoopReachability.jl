# generate examples
import Literate

MODELS = [
    joinpath(@__DIR__, "..", "models", "Non-linear Cart-Pole"),
    joinpath(@__DIR__, "..", "models", "ACC"),
    joinpath(@__DIR__, "..", "models", "Sherlock-Benchmark-7"),
    joinpath(@__DIR__, "..", "models", "Sherlock-Benchmark-9"),
    joinpath(@__DIR__, "..", "models", "Sherlock-Benchmark-10"),
<<<<<<< HEAD
    joinpath(@__DIR__, "..", "models", "Airplane")
=======
    joinpath(@__DIR__, "..", "models", "Double Pendulum"),
    joinpath(@__DIR__, "..", "models", "VertCAS")
>>>>>>> f9c2bca8
]
GENERATEDDIR = joinpath(@__DIR__, "src", "models")
mkpath(GENERATEDDIR)
for model in MODELS
    for file in readdir(model)
        if endswith(file, ".jl")
            input = abspath(joinpath(model, file))
            script = Literate.script(input, GENERATEDDIR, credit=false)
            code = strip(read(script, String))
            mdpost(str) = replace(str, "@__CODE__" => code)
            Literate.markdown(input, GENERATEDDIR, postprocess=mdpost, credit=false)
            Literate.notebook(input, GENERATEDDIR, execute = true, credit = false)
        elseif any(endswith.(file, [".png", ".jpg", ".gif"]))
            cp(joinpath(model, file), joinpath(GENERATEDDIR, file); force=true)
        else
            @warn "ignoring $file in $model"
        end
    end
end<|MERGE_RESOLUTION|>--- conflicted
+++ resolved
@@ -7,12 +7,9 @@
     joinpath(@__DIR__, "..", "models", "Sherlock-Benchmark-7"),
     joinpath(@__DIR__, "..", "models", "Sherlock-Benchmark-9"),
     joinpath(@__DIR__, "..", "models", "Sherlock-Benchmark-10"),
-<<<<<<< HEAD
-    joinpath(@__DIR__, "..", "models", "Airplane")
-=======
+    joinpath(@__DIR__, "..", "models", "Airplane"),
     joinpath(@__DIR__, "..", "models", "Double Pendulum"),
     joinpath(@__DIR__, "..", "models", "VertCAS")
->>>>>>> f9c2bca8
 ]
 GENERATEDDIR = joinpath(@__DIR__, "src", "models")
 mkpath(GENERATEDDIR)
