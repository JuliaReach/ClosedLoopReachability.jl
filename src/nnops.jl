--- conflicted
+++ resolved
@@ -1,5 +1,8 @@
-using NeuralVerification: Solver, @with_kw,
-                          Sigmoid, Tanh
+using NeuralVerification: @with_kw,
+                          ActivationFunction,
+                          Solver,
+                          Sigmoid,
+                          Tanh
 
 # ================================================
 # Internal forward network functions
@@ -46,11 +49,6 @@
 # International Conference on Hybrid Systems: Computation and Control. 2019.
 # ==============================================================================
 
-<<<<<<< HEAD
-using NeuralVerification: ActivationFunction, Sigmoid, Tanh, Solver, @with_kw
-
-=======
->>>>>>> ad021353
 # ref. Eq (6) in [VER19]
 # d(σ(x))/dx = σ(x)*(1-σ(x))
 # g(t, x) = σ(tx) = 1 / (1 + exp(-tx))
@@ -121,7 +119,7 @@
     return translate(X, fill(normalization.shift, dim(X)))
 end
 
-#### Solver using the CH of the sampled outputs as an inner approx of the real output
+# solver using the CH of the sampled outputs as an inner approx of the real output
 @with_kw struct SampledApprox <: Solver
     nsamples::Int = 10000
 end
