--- conflicted
+++ resolved
@@ -1,16 +1,12 @@
 # # Unicycle Car Model
 #
-<<<<<<< HEAD
-# This benchmark is that of a unicycle model of a car [1]. It models the
-=======
 #
 #md # !!! tip
 #md #     This example is also available as a Jupyter notebook:
 #md #     [`Sherlock-Benchmark-10.ipynb`](__NBVIEWER_ROOT_URL__/../Sherlock-Benchmark-10.ipynb)
 #
 #
-# This benchmark is that of a unicycle model of a car [xxx]. It models the
->>>>>>> 27ebb911
+# This benchmark is that of a unicycle model of a car [1]. It models the
 # dynamics of a car involving 4 variables, specifically the ``x`` and ``y``
 # coordinates on a 2 dimensional plane, as well as velocity magnitude (speed)
 # and steering angle.
