# # 3D system with sliding mode controller
#
<<<<<<< HEAD
# The model was first proposed in [1], where the authors originally designed a
=======
#
#md # !!! tip
#md #     This example is also available as a Jupyter notebook:
#md #     [`Sherlock-Benchmark-7.ipynb`](__NBVIEWER_ROOT_URL__/../Sherlock-Benchmark-7.ipynb)
#
#
# The model was first proposed in [[xxx]], where the authors originally designed a
>>>>>>> 27ebb911
# discontinuous sliding mode controller for this system.

# ## Model
#
# The model is a three-dimensional system given by the following equations:
#
# ```math
# \begin{aligned}
# \dot{x}_1 &= x_3^2 - x_2 + w \\
# \dot{x}_2 &= x_3 \\
# \dot{x}_3 &= u
# \end{aligned}
# ```
# where w is a bounded error in the range ``[−0.01, 0.01]``. A neural network controller
# was trained for this system, using a model predictive controller as a demonstrator.
# The trained network had 2 hidden layers, with 300 neurons in the first layer,
# and 200 in the second layer. The sampling time for this controller was 0.5s.

using NeuralNetworkAnalysis, Plots

# The spatial variables are aguemte
@taylorize function f!(dx, x, p, t)
    x₁, x₂, x₃, x₄, w, u = x

    dx[1] = x₃^3 - x₂ + w
    dx[2] = x₃
    dx[3] = u
    dx[4] = zero(x₄) # w
    dx[5] = zero(x₅) # u
    return dx
end

# define the initial-value problem
X₀ = Hyperrectangle(low=[0.35, 0.45, 0.25], high=[0.45, 0.55, 0.35])
W₀ = Interval(-0.01, 0.01)
U₀ = Interval(2.0, 2.0)
prob = @ivp(x' = f!(x), dim: 5, x(0) ∈ X₀ × W₀ × U₀);

# solve it
##sol = solve(prob, T=2.0);

# ## Specifications
#
# The verification problem here is that of target reachability. For an initial set
# of ``x₁ ∈ [0.35, 0.45]``, ``x₂ ∈ [0.45, 0.55]``, ``x₃ ∈ [0.25, 0, 35]``, it is
# required to prov that the system converges to ``x ∈ [−0.032, 0.032]^3`` within ``2s``.

# ## Results

# ## References

# [1] [Dong-Hae Yeom and Young Hoon Joo. Control lyapunov function design by
# cancelling input singularity. International Journal of Fuzzy Logic and
# Intelligent Systems, 12, 06 2012](http://www.koreascience.or.kr/article/JAKO201220962918909.page).
#<|MERGE_RESOLUTION|>--- conflicted
+++ resolved
@@ -1,16 +1,12 @@
 # # 3D system with sliding mode controller
 #
-<<<<<<< HEAD
-# The model was first proposed in [1], where the authors originally designed a
-=======
 #
 #md # !!! tip
 #md #     This example is also available as a Jupyter notebook:
 #md #     [`Sherlock-Benchmark-7.ipynb`](__NBVIEWER_ROOT_URL__/../Sherlock-Benchmark-7.ipynb)
 #
 #
-# The model was first proposed in [[xxx]], where the authors originally designed a
->>>>>>> 27ebb911
+# The model was first proposed in [1], where the authors originally designed a
 # discontinuous sliding mode controller for this system.
 
 # ## Model
