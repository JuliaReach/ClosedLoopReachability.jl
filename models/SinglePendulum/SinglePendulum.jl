# # Single Pendulum
#
#md # !!! tip
#md #     This example is also available as a Jupyter notebook:
#md #     [`singlePendulum.ipynb`](__NBVIEWER_ROOT_URL__/../SinglePendulum.ipynb)
#
# This is a classical inverted pendulum. A ball of mass ``m`` is
# attached to a massless beam of length ``L``.  The beam is actuated with a
# torque ``T`` and we assume viscous friction exists with a coefficient of
# ``c``.

# ## Model
#
# The governing equation of motion can be obtained as:
#
# ```math
# \ddot\theta = \dfrac{g}{L} \sin\theta + \dfrac{1}{m L^2} (T - c\dot\theta)
# ```
# where ``\theta`` is the angle that link makes with the upward vertical axis.
# The state vector is ``[θ, ̇θ̇]``.
# Controllers are trained using behavior cloning. Here, a neural network is
# trained to replicate expert demonstrations [^1].

using NeuralNetworkAnalysis

models_dir = normpath(@__DIR__, "..", "..", "..", "models")
path = joinpath(models_dir, "SinglePendulum", "controller_single_pendulum.nnet")
controller = read_nnet(path);

# model constants
m = 0.5
L = 0.5
c = 0.
g = 1.0

gL = g/L
mL = 1/m/L^2

function single_pendulum!(dx, x, params, t)
    dx[1] = x[2]
    dx[2] = gL * sin(x[1]) + mL*(x[3] - c*x[2])
    dx[3] = zero(x[1]) # T = x[3]
    return dx
end

# define the initial-value problem
X0 = Hyperrectangle([1.1, 0.1], [0.1, 0.1]);
U0 = Universe(1)

ivp = @ivp(x' = single_pendulum!(x), dim: 3, x(0) ∈ X0 × U0);
vars_idx = Dict(:state_vars=>1:2, :input_vars=>[], :control_vars=>3);
period = 0.05

<<<<<<< HEAD
plant = ControlledPlant(prob, controller, vars_idx);
=======
prob = ControlledPlant(ivp, controller, vars_idx, period);
alg = TMJets(abs_tol=1e-12, orderT=5, orderQ=2)
alg_nn = Ai2()

# solve it
@time sol = solve(prob, T=1.0, alg_nn=alg_nn, alg=alg)
solz = overapproximate(sol, Zonotope);
>>>>>>> cd3306b0

# ## Specifications
#
# The (continuous-time) safety specification is: ``10 ≤ t ≤ 20``, ``θ ∈ [0,1]``.

# ## Results

alg = TMJets(abs_tol=1e-10, orderT=8, orderQ=2)
solver = Ai2()

# solve it
sol = solve(plant, T=0.1, Tsample=0.05, alg_nn=solver, alg=alg);

# ## References

# [^1]: Johnson, T. T., Manzanas Lopez, D., Musau, P., Tran, H. D., Botoeva, E.,
#       Leofante, F., ... & Huang, C. (2020). ARCH-COMP20 Category Report: Artificial
#       Intelligence and Neural Network Control Systems (AINNCS) for Continuous and
#       Hybrid Systems Plants. EPiC Series in Computing, 74.
#       (https://easychair.org/publications/open/Jvwg)<|MERGE_RESOLUTION|>--- conflicted
+++ resolved
@@ -51,9 +51,6 @@
 vars_idx = Dict(:state_vars=>1:2, :input_vars=>[], :control_vars=>3);
 period = 0.05
 
-<<<<<<< HEAD
-plant = ControlledPlant(prob, controller, vars_idx);
-=======
 prob = ControlledPlant(ivp, controller, vars_idx, period);
 alg = TMJets(abs_tol=1e-12, orderT=5, orderQ=2)
 alg_nn = Ai2()
@@ -61,7 +58,6 @@
 # solve it
 @time sol = solve(prob, T=1.0, alg_nn=alg_nn, alg=alg)
 solz = overapproximate(sol, Zonotope);
->>>>>>> cd3306b0
 
 # ## Specifications
 #
